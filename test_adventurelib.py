--- conflicted
+++ resolved
@@ -4,11 +4,7 @@
 from io import StringIO
 
 import adventurelib
-<<<<<<< HEAD
-from adventurelib import Pattern, when, _handle_command, say, Room, Bag
-=======
 from adventurelib import Pattern, when, _handle_command, say, Room, Item, Bag
->>>>>>> ae5ab137
 
 orig_commands = adventurelib.commands[:]
 
@@ -194,7 +190,6 @@
     )
 
 
-<<<<<<< HEAD
 @patch('random.randrange', return_value=0)
 def test_bag_get_random(randrange):
     """We can select an item from a bag at random."""
@@ -225,7 +220,8 @@
     assert bag.take_random() == items[0]
     assert bag == Bag(items[1:])
     randrange.assert_called_once_with(3)
-=======
+
+
 def test_bag_find():
     name, *aliases = ['Name', 'UPPER ALIAS', 'lower alias']
     bag = Bag({
@@ -237,5 +233,4 @@
     assert bag.find('NAME')
     assert bag.find('upper alias')
     assert bag.find('LOWER ALIAS')
-    assert not bag.find('other')
->>>>>>> ae5ab137
+    assert not bag.find('other')